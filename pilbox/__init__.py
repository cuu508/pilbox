#!/usr/bin/env python
#
# Copyright 2013 Adam Gschwender
#
# Licensed under the Apache License, Version 2.0 (the "License"); you may
# not use this file except in compliance with the License. You may obtain
# a copy of the License at
#
#     http://www.apache.org/licenses/LICENSE-2.0
#
# Unless required by applicable law or agreed to in writing, software
# distributed under the License is distributed on an "AS IS" BASIS, WITHOUT
# WARRANTIES OR CONDITIONS OF ANY KIND, either express or implied. See the
# License for the specific language governing permissions and limitations
# under the License.

"""
Pilbox server and tools

Versions:

  * 0.1: Image resizing fit
  * 0.1.1: Image cropping
  * 0.1.2: Image scaling
  * 0.2: Configuration integration
  * 0.3: Signature generation
  * 0.3.1: Signature command-line tool
  * 0.4: Image resize command-line tool
  * 0.5: Facial recognition cropping
  * 0.6: Fill resizing mode
  * 0.7: Resize using crop position
  * 0.7.1: Resize using a single dimension, maintaining aspect ratio
  * 0.7.2: Added filter and quality options
  * 0.7.3: Support python 3
  * 0.7.4: Fixed cli for image generation
  * 0.7.5: Write output in 16K blocks
  * 0.8: Added support for ARGB (alpha-channel)
  * 0.8.1: Increased max clients and write block sizes
  * 0.8.2: Added configuration for max clients and timeout
  * 0.8.3: Only allow http and https protocols
  * 0.8.4: Added support for WebP
  * 0.8.5: Added format option and configuration for mode and format
  * 0.8.6: Added custom position support
  * 0.9: Added rotate operation
  * 0.9.1: Added sub-region selection operation
  * 0.9.4: Added Pilbox as a PyPI package
  * 0.9.10: Converted README to reStructuredText
  * 0.9.14: Added Sphinx docs
  * 0.9.15: Added implicit base url
  * 0.9.16: Added validate cert to configuration
  * 0.9.17: Added support for GIF format
  * 0.9.18: Fix for travis builds on python 2.6 and 3.3
<<<<<<< HEAD
  * 0.9.19: Added optimize option
=======
  * 0.9.19: Validate cert fix
>>>>>>> a78db240
"""

# human-readable version number
version = "0.9.19"

# The first three numbers are the components of the version number.
# The fourth is zero for an official release, positive for a development
# branch, or negative for a release candidate or beta (after the base version
# number has been incremented)
version_info = (0, 9, 19, 0)<|MERGE_RESOLUTION|>--- conflicted
+++ resolved
@@ -50,18 +50,15 @@
   * 0.9.16: Added validate cert to configuration
   * 0.9.17: Added support for GIF format
   * 0.9.18: Fix for travis builds on python 2.6 and 3.3
-<<<<<<< HEAD
-  * 0.9.19: Added optimize option
-=======
   * 0.9.19: Validate cert fix
->>>>>>> a78db240
+  * 0.9.20: Added optimize option
 """
 
 # human-readable version number
-version = "0.9.19"
+version = "0.9.20"
 
 # The first three numbers are the components of the version number.
 # The fourth is zero for an official release, positive for a development
 # branch, or negative for a release candidate or beta (after the base version
 # number has been incremented)
-version_info = (0, 9, 19, 0)+version_info = (0, 9, 20, 0)