#!/usr/bin/env python
#
# Copyright 2013 Adam Gschwender
#
# Licensed under the Apache License, Version 2.0 (the "License"); you may
# not use this file except in compliance with the License. You may obtain
# a copy of the License at
#
#     http://www.apache.org/licenses/LICENSE-2.0
#
# Unless required by applicable law or agreed to in writing, software
# distributed under the License is distributed on an "AS IS" BASIS, WITHOUT
# WARRANTIES OR CONDITIONS OF ANY KIND, either express or implied. See the
# License for the specific language governing permissions and limitations
# under the License.

from __future__ import (absolute_import, division, print_function,
                        with_statement)

import logging
import socket
<<<<<<< HEAD
=======
from io import BytesIO
>>>>>>> 65a6d08d

import tornado.escape
import tornado.gen
import tornado.httpclient
import tornado.httpserver
import tornado.ioloop
import tornado.options
import tornado.web
from tornado.options import define, options, parse_config_file

from pilbox import errors
from pilbox.image import Image
from pilbox.signature import verify_signature

try:
    from urlparse import urlparse
except ImportError:
    from urllib.parse import urlparse


# general settings
define("config", help="path to configuration file", callback=lambda path: parse_config_file(path, final=False))
define("debug", default=False, help="run in debug mode", type=bool)
define("port", default=8888, help="run on the given port", type=int)

# security related settings
define("client_name", help="client name")
define("client_key", help="client key")
define("allowed_hosts", help="list of valid hosts", default=[], multiple=True)

# request related settings
define("max_requests", help="max concurrent requests", type=int, default=40)
define("timeout", help="request timeout in seconds", type=float, default=10)

# default resizing option settings
define("background", help="default hexadecimal bg color (RGB or ARGB)")
define("filter", help="default filter to use when resizing")
define("format", help="default format to use when outputting")
define("mode", help="default mode to use when resizing")
define("position", help="default cropping position")
define("quality", help="default jpeg quality, 0-100", type=int)

logger = logging.getLogger("tornado.application")


class PilboxApplication(tornado.web.Application):

    def __init__(self, **kwargs):
        settings = dict(debug=options.debug,
                        client_name=options.client_name,
                        client_key=options.client_key,
                        allowed_hosts=options.allowed_hosts,
                        background=options.background,
                        filter=options.filter,
                        format=options.format,
                        mode=options.mode,
                        position=options.position,
                        quality=options.quality,
                        max_requests=options.max_requests,
                        timeout=options.timeout)
        settings.update(kwargs)
        tornado.web.Application.__init__(self, self.get_handlers(), **settings)

    def get_handlers(self):
        return [(r"/", ImageHandler)]


class ImageHandler(tornado.web.RequestHandler):
    FORWARD_HEADERS = ['Cache-Control', 'Expires', 'Last-Modified']
    _FORMAT_TO_MIME = {
        "jpeg": "image/jpeg",
        "jpg": "image/jpeg",
        "png": "image/png",
        "webp": "image/webp"}

    @tornado.gen.coroutine
    def get(self):
        self._validate_request()
        client = tornado.httpclient.AsyncHTTPClient(
            max_clients=self.settings.get("max_requests"))
        try:
            resp = yield client.fetch(
                self.get_argument("url"),
                request_timeout=self.settings.get("timeout"))
        except (socket.gaierror, tornado.httpclient.HTTPError) as e:
            logger.warn("Fetch error for %s: %s"
                        % (self.get_argument("url"), str(e)))
            raise errors.FetchError()

        self._process_response(resp)

        self.finish()

    def get_argument(self, name, default=None):
        return super(ImageHandler, self).get_argument(name, default)

    def write_error(self, status_code, **kwargs):
        err = kwargs["exc_info"][1] if "exc_info" in kwargs else None
        if isinstance(err, errors.PilboxError):
            self.set_header('Content-Type', 'application/json')
            resp = dict(status_code=status_code,
                        error_code=err.get_code(),
                        error=err.log_message)
            self.finish(tornado.escape.json_encode(resp))
        else:
            super(ImageHandler, self).write_error(status_code, **kwargs)

    def _forward_headers(self, headers):
        mime = self._FORMAT_TO_MIME.get(
            self.get_argument("fmt"), headers['Content-Type'])
        self.set_header('Content-Type', mime)
        for k in ImageHandler.FORWARD_HEADERS:
            if k in headers and headers[k]:
                self.set_header(k, headers[k])

    def _get_resize_options(self):
        return dict(mode=self.get_argument("mode"),
                    filter=self.get_argument("filter"),
                    format=self.get_argument("fmt"),
                    position=self.get_argument("pos"),
                    background=self.get_argument("bg"),
                    quality=self.get_argument("q"))

    def _process_response(self, response):
        """ processes response by its arguments.

        if `rotate` is provided, it will happen after all other args.
        """
        image = Image(response.buffer, self.settings)

        output = BytesIO()
        resize, rotate = self.get_argument("w") or self.get_argument("h"), self.get_argument("rotate")

        if resize:
            opts = self._get_resize_options()
            resized = image.resize(self.get_argument("w"), self.get_argument("h"), **opts)
            output.write(resized.read())
            output.seek(0)
            resized.close()

        if rotate:
            if resize:
                output = BytesIO()

            rotated = image.rotate(self.get_argument("rotate"))
            output.write(rotated.read())
            output.seek(0)
            rotated.close()

        self._forward_headers(response.headers)
        for block in iter(lambda: output.read(65536), b""):
            self.write(block)

    def _validate_request(self):
        self._validate_transform_arguments()
        self._validate_url()
        self._validate_signature()
        self._validate_client()
        self._validate_host()

        if self.get_argument("w") or self.get_argument("h"):
            Image.validate_dimensions(self.get_argument("w"), self.get_argument("h"))

        if self.get_argument("rotate"):
            Image.validate_angle(self.get_argument("rotate"))

        Image.validate_options(self._get_resize_options())

    def _validate_url(self):
        if not self.get_argument("url"):
            raise errors.UrlError("Missing url")
        elif not self.get_argument("url").startswith("http://") \
                and not self.get_argument("url").startswith("https://"):
            raise errors.UrlError("Unsupported protocol")

    def _validate_client(self):
        client = self.settings.get("client_name")
        if client and self.get_argument("client") != client:
            raise errors.ClientError("Invalid client")

    def _validate_signature(self):
        key = self.settings.get("client_key")
        if key and not verify_signature(key, urlparse(self.request.uri).query):
            raise errors.SignatureError("Invalid signature")

    def _validate_host(self):
        hosts = self.settings.get("allowed_hosts", [])
        if hosts and urlparse(self.get_argument("url")).hostname not in hosts:
            raise errors.HostError("Invalid host")

    def _validate_transform_arguments(self):
        """ checks if at least one transformation argument is provided. """
        if not [x for x in ["w", "h", "rotate"] if self.get_argument(x)]:
            raise errors.ArgumentsError("Missing required arguments. "
                                        "Resize: require `w` or/and `h`."
                                        "Rotate: require `rotate`.")

def main():
    tornado.options.parse_command_line()
    if options.debug:
        logger.setLevel(logging.DEBUG)
    server = tornado.httpserver.HTTPServer(PilboxApplication())
    logger.info("Starting server...")
    try:
        server.bind(options.port)
        server.start(1 if options.debug else 0)
        tornado.ioloop.IOLoop.instance().start()
    except KeyboardInterrupt:
        tornado.ioloop.IOLoop.instance().stop()


if __name__ == "__main__":
    main()<|MERGE_RESOLUTION|>--- conflicted
+++ resolved
@@ -14,15 +14,11 @@
 # License for the specific language governing permissions and limitations
 # under the License.
 
-from __future__ import (absolute_import, division, print_function,
-                        with_statement)
+from __future__ import absolute_import, division, with_statement
 
 import logging
 import socket
-<<<<<<< HEAD
-=======
 from io import BytesIO
->>>>>>> 65a6d08d
 
 import tornado.escape
 import tornado.gen
